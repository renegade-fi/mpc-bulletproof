//! Defines a `TranscriptProtocol` trait for using a Merlin transcript.

use curve25519_dalek::ristretto::CompressedRistretto;
use curve25519_dalek::scalar::Scalar;
use merlin::Transcript;

use errors::ProofError;

pub trait TranscriptProtocol {
    /// Append a domain separator for an `n`-bit, `m`-party range proof.
    fn rangeproof_domain_sep(&mut self, n: u64, m: u64);

    /// Append a domain separator for a length-`n` inner product proof.
    fn innerproduct_domain_sep(&mut self, n: u64);

    /// Append a domain separator for a constraint system.
    fn r1cs_domain_sep(&mut self);
<<<<<<< HEAD
    /// Commit a domain separator for a CS without randomized constraints.
    fn r1cs_1phase_domain_sep(&mut self);
    /// Commit a domain separator for a CS with randomized constraints.
    fn r1cs_2phase_domain_sep(&mut self);
    /// Commit a `scalar` with the given `label`.
    fn commit_scalar(&mut self, label: &'static [u8], scalar: &Scalar);
    /// Commit a `point` with the given `label`.
    fn commit_point(&mut self, label: &'static [u8], point: &CompressedRistretto);
=======

    /// Append a `scalar` with the given `label`.
    fn append_scalar(&mut self, label: &'static [u8], scalar: &Scalar);

    /// Append a `point` with the given `label`.
    fn append_point(&mut self, label: &'static [u8], point: &CompressedRistretto);

    /// Check that a point is not the identity, then append it to the
    /// transcript.  Otherwise, return an error.
    fn validate_and_append_point(
        &mut self,
        label: &'static [u8],
        point: &CompressedRistretto,
    ) -> Result<(), ProofError>;

>>>>>>> 6a17ceb3
    /// Compute a `label`ed challenge variable.
    fn challenge_scalar(&mut self, label: &'static [u8]) -> Scalar;
}

impl TranscriptProtocol for Transcript {
    fn rangeproof_domain_sep(&mut self, n: u64, m: u64) {
        self.append_message(b"dom-sep", b"rangeproof v1");
        self.append_u64(b"n", n);
        self.append_u64(b"m", m);
    }

    fn innerproduct_domain_sep(&mut self, n: u64) {
        self.append_message(b"dom-sep", b"ipp v1");
        self.append_u64(b"n", n);
    }

    fn r1cs_domain_sep(&mut self) {
        self.append_message(b"dom-sep", b"r1cs v1");
    }

<<<<<<< HEAD
    fn r1cs_1phase_domain_sep(&mut self) {
        self.commit_bytes(b"dom-sep", b"r1cs-1phase");
    }

    fn r1cs_2phase_domain_sep(&mut self) {
        self.commit_bytes(b"dom-sep", b"r1cs-2phase");
=======
    fn append_scalar(&mut self, label: &'static [u8], scalar: &Scalar) {
        self.append_message(label, scalar.as_bytes());
>>>>>>> 6a17ceb3
    }

    fn append_point(&mut self, label: &'static [u8], point: &CompressedRistretto) {
        self.append_message(label, point.as_bytes());
    }

    fn validate_and_append_point(
        &mut self,
        label: &'static [u8],
        point: &CompressedRistretto,
    ) -> Result<(), ProofError> {
        use curve25519_dalek::traits::IsIdentity;

        if point.is_identity() {
            Err(ProofError::VerificationError)
        } else {
            Ok(self.append_message(label, point.as_bytes()))
        }
    }

    fn challenge_scalar(&mut self, label: &'static [u8]) -> Scalar {
        let mut buf = [0u8; 64];
        self.challenge_bytes(label, &mut buf);

        Scalar::from_bytes_mod_order_wide(&buf)
    }
}<|MERGE_RESOLUTION|>--- conflicted
+++ resolved
@@ -15,16 +15,12 @@
 
     /// Append a domain separator for a constraint system.
     fn r1cs_domain_sep(&mut self);
-<<<<<<< HEAD
+
     /// Commit a domain separator for a CS without randomized constraints.
     fn r1cs_1phase_domain_sep(&mut self);
+
     /// Commit a domain separator for a CS with randomized constraints.
     fn r1cs_2phase_domain_sep(&mut self);
-    /// Commit a `scalar` with the given `label`.
-    fn commit_scalar(&mut self, label: &'static [u8], scalar: &Scalar);
-    /// Commit a `point` with the given `label`.
-    fn commit_point(&mut self, label: &'static [u8], point: &CompressedRistretto);
-=======
 
     /// Append a `scalar` with the given `label`.
     fn append_scalar(&mut self, label: &'static [u8], scalar: &Scalar);
@@ -40,7 +36,6 @@
         point: &CompressedRistretto,
     ) -> Result<(), ProofError>;
 
->>>>>>> 6a17ceb3
     /// Compute a `label`ed challenge variable.
     fn challenge_scalar(&mut self, label: &'static [u8]) -> Scalar;
 }
@@ -61,17 +56,16 @@
         self.append_message(b"dom-sep", b"r1cs v1");
     }
 
-<<<<<<< HEAD
     fn r1cs_1phase_domain_sep(&mut self) {
-        self.commit_bytes(b"dom-sep", b"r1cs-1phase");
+        self.append_message(b"dom-sep", b"r1cs-1phase");
     }
 
     fn r1cs_2phase_domain_sep(&mut self) {
-        self.commit_bytes(b"dom-sep", b"r1cs-2phase");
-=======
+        self.append_message(b"dom-sep", b"r1cs-2phase");
+    }
+
     fn append_scalar(&mut self, label: &'static [u8], scalar: &Scalar) {
         self.append_message(label, scalar.as_bytes());
->>>>>>> 6a17ceb3
     }
 
     fn append_point(&mut self, label: &'static [u8], point: &CompressedRistretto) {
